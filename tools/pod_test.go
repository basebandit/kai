--- conflicted
+++ resolved
@@ -60,20 +60,16 @@
 }
 
 func TestCreatePodHandler(t *testing.T) {
-<<<<<<< HEAD
 	podName := "full-pod"
 	testNamespace := "test-namespace"
 	containerName := "custom-container"
 	containerPort := "8080/TCP"
 	defaultRestartPolicy := "Always"
 
-=======
->>>>>>> d401f9d9
 	testCases := []createPodTestCase{
 		{
 			name: "RequiredParams",
 			args: map[string]interface{}{
-<<<<<<< HEAD
 				"name":  testPodName,
 				"image": nginxImage,
 			},
@@ -89,37 +85,14 @@
 				mockPod.On("Create", mock.Anything, mockCM).Return(fmt.Sprintf("Pod %q created successfully in namespace %q, ", testPodName, defaultNamespace), nil)
 			},
 			expectedOutput:    fmt.Sprintf("Pod %q created successfully", testPodName),
-=======
-				"name":  "test-pod",
-				"image": "nginx:latest",
-			},
-			expectedParams: kai.PodParams{
-				Name:          "test-pod",
-				Namespace:     "default",
-				Image:         "nginx:latest",
-				ContainerName: "test-pod", // Default to pod name
-				RestartPolicy: "Always",   // Default
-			},
-			mockSetup: func(mockCM *testmocks.MockClusterManager, mockFactory *testmocks.MockPodFactory, mockPod *testmocks.MockPod) {
-				mockCM.On("GetCurrentNamespace").Return("default")
-				mockPod.On("Create", mock.Anything, mockCM).Return("Pod \"test-pod\" created successfully in namespace \"default\"", nil)
-			},
-			expectedOutput:    "Pod \"test-pod\" created successfully",
->>>>>>> d401f9d9
 			expectPodCreation: true,
 		},
 		{
 			name: "AllParams",
 			args: map[string]interface{}{
-<<<<<<< HEAD
 				"name":               podName,
 				"image":              nginxImage,
 				"namespace":          testNamespace,
-=======
-				"name":               "full-pod",
-				"image":              "nginx:latest",
-				"namespace":          "test-namespace",
->>>>>>> d401f9d9
 				"command":            []interface{}{"/bin/sh", "-c"},
 				"args":               []interface{}{"echo hello; sleep 3600"},
 				"container_name":     containerName,
@@ -133,7 +106,6 @@
 				"service_account":    "custom-sa",
 			},
 			expectedParams: kai.PodParams{
-<<<<<<< HEAD
 				Name:               podName,
 				Image:              nginxImage,
 				Namespace:          testNamespace,
@@ -141,15 +113,6 @@
 				Args:               []interface{}{"echo hello; sleep 3600"},
 				ContainerName:      containerName,
 				ContainerPort:      containerPort,
-=======
-				Name:               "full-pod",
-				Image:              "nginx:latest",
-				Namespace:          "test-namespace",
-				Command:            []interface{}{"/bin/sh", "-c"},
-				Args:               []interface{}{"echo hello; sleep 3600"},
-				ContainerName:      "custom-container",
-				ContainerPort:      "8080/TCP",
->>>>>>> d401f9d9
 				Labels:             map[string]interface{}{"app": "web", "env": "test"},
 				Env:                map[string]interface{}{"DEBUG": "true"},
 				ImagePullPolicy:    "Always",
@@ -159,27 +122,16 @@
 				ServiceAccountName: "custom-sa",
 			},
 			mockSetup: func(mockCM *testmocks.MockClusterManager, mockFactory *testmocks.MockPodFactory, mockPod *testmocks.MockPod) {
-<<<<<<< HEAD
 				mockCM.On("GetCurrentNamespace").Return(defaultNamespace)
 				mockPod.On("Create", mock.Anything, mockCM).Return(fmt.Sprintf("Pod %q created successfully in namespace %q", podName, testNamespace), nil)
 			},
 			expectedOutput:    fmt.Sprintf("Pod %q created successfully", podName),
-=======
-				mockCM.On("GetCurrentNamespace").Return("default")
-				mockPod.On("Create", mock.Anything, mockCM).Return("Pod \"full-pod\" created successfully in namespace \"test-namespace\"", nil)
-			},
-			expectedOutput:    "Pod \"full-pod\" created successfully",
->>>>>>> d401f9d9
 			expectPodCreation: true,
 		},
 		{
 			name: "MissingName",
 			args: map[string]interface{}{
-<<<<<<< HEAD
 				"image": nginxImage,
-=======
-				"image": "nginx:latest",
->>>>>>> d401f9d9
 			},
 			expectedParams: kai.PodParams{},
 			mockSetup: func(mockCM *testmocks.MockClusterManager, mockFactory *testmocks.MockPodFactory, mockPod *testmocks.MockPod) {
@@ -191,43 +143,25 @@
 		{
 			name: "MissingImage",
 			args: map[string]interface{}{
-<<<<<<< HEAD
 				"name": testPodName,
 			},
 			expectedParams: kai.PodParams{},
 			mockSetup: func(mockCM *testmocks.MockClusterManager, mockFactory *testmocks.MockPodFactory, mockPod *testmocks.MockPod) {
 				// No setup needed
 			},
-=======
-				"name": "test-pod",
-			},
-			expectedParams: kai.PodParams{},
-			mockSetup: func(mockCM *testmocks.MockClusterManager, mockFactory *testmocks.MockPodFactory, mockPod *testmocks.MockPod) {
-				// No setup needed
-			},
->>>>>>> d401f9d9
 			expectedOutput:    "Required parameter 'image' is missing",
 			expectPodCreation: false,
 		},
 		{
 			name: "InvalidImagePullPolicy",
 			args: map[string]interface{}{
-<<<<<<< HEAD
 				"name":              testPodName,
 				"image":             nginxImage,
-=======
-				"name":              "test-pod",
-				"image":             "nginx:latest",
->>>>>>> d401f9d9
 				"image_pull_policy": "InvalidPolicy",
 			},
 			expectedParams: kai.PodParams{},
 			mockSetup: func(mockCM *testmocks.MockClusterManager, mockFactory *testmocks.MockPodFactory, mockPod *testmocks.MockPod) {
-<<<<<<< HEAD
-				mockCM.On("GetCurrentNamespace").Return(defaultNamespace)
-=======
-				mockCM.On("GetCurrentNamespace").Return("default")
->>>>>>> d401f9d9
+				mockCM.On("GetCurrentNamespace").Return(defaultNamespace)
 			},
 			expectedOutput:    "Invalid image_pull_policy",
 			expectPodCreation: false,
@@ -235,22 +169,13 @@
 		{
 			name: "InvalidRestartPolicy",
 			args: map[string]interface{}{
-<<<<<<< HEAD
 				"name":           testPodName,
 				"image":          nginxImage,
-=======
-				"name":           "test-pod",
-				"image":          "nginx:latest",
->>>>>>> d401f9d9
 				"restart_policy": "InvalidPolicy",
 			},
 			expectedParams: kai.PodParams{},
 			mockSetup: func(mockCM *testmocks.MockClusterManager, mockFactory *testmocks.MockPodFactory, mockPod *testmocks.MockPod) {
-<<<<<<< HEAD
-				mockCM.On("GetCurrentNamespace").Return(defaultNamespace)
-=======
-				mockCM.On("GetCurrentNamespace").Return("default")
->>>>>>> d401f9d9
+				mockCM.On("GetCurrentNamespace").Return(defaultNamespace)
 			},
 			expectedOutput:    "Invalid restart_policy",
 			expectPodCreation: false,
@@ -258,22 +183,13 @@
 		{
 			name: "InvalidContainerPort",
 			args: map[string]interface{}{
-<<<<<<< HEAD
 				"name":           testPodName,
 				"image":          nginxImage,
-=======
-				"name":           "test-pod",
-				"image":          "nginx:latest",
->>>>>>> d401f9d9
 				"container_port": "invalid-port",
 			},
 			expectedParams: kai.PodParams{},
 			mockSetup: func(mockCM *testmocks.MockClusterManager, mockFactory *testmocks.MockPodFactory, mockPod *testmocks.MockPod) {
-<<<<<<< HEAD
-				mockCM.On("GetCurrentNamespace").Return(defaultNamespace)
-=======
-				mockCM.On("GetCurrentNamespace").Return("default")
->>>>>>> d401f9d9
+				mockCM.On("GetCurrentNamespace").Return(defaultNamespace)
 			},
 			expectedOutput:    "Port must be a number",
 			expectPodCreation: false,
@@ -286,7 +202,6 @@
 			},
 			expectedParams: kai.PodParams{
 				Name:          "error-pod",
-<<<<<<< HEAD
 				Namespace:     defaultNamespace,
 				Image:         nginxImage,
 				ContainerName: "error-pod",          // Default to pod name
@@ -294,15 +209,6 @@
 			},
 			mockSetup: func(mockCM *testmocks.MockClusterManager, mockFactory *testmocks.MockPodFactory, mockPod *testmocks.MockPod) {
 				mockCM.On("GetCurrentNamespace").Return(defaultNamespace)
-=======
-				Namespace:     "default",
-				Image:         "nginx:latest",
-				ContainerName: "error-pod", // Default to pod name
-				RestartPolicy: "Always",    // Default
-			},
-			mockSetup: func(mockCM *testmocks.MockClusterManager, mockFactory *testmocks.MockPodFactory, mockPod *testmocks.MockPod) {
-				mockCM.On("GetCurrentNamespace").Return("default")
->>>>>>> d401f9d9
 				mockPod.On("Create", mock.Anything, mockCM).Return("", errors.New("failed to create pod: resource quota exceeded"))
 			},
 			expectedOutput:    "failed to create pod: resource quota exceeded",
@@ -352,17 +258,13 @@
 }
 
 func TestListPodsHandler(t *testing.T) {
-<<<<<<< HEAD
 	labelSelector := "app=nginx"
 
-=======
->>>>>>> d401f9d9
 	testCases := []listPodsTestCase{
 		{
 			name: "DefaultNamespace",
 			args: map[string]interface{}{},
 			expectedParams: kai.PodParams{
-<<<<<<< HEAD
 				Namespace: defaultNamespace,
 			},
 			mockSetup: func(mockCM *testmocks.MockClusterManager, mockFactory *testmocks.MockPodFactory, mockPod *testmocks.MockPod) {
@@ -371,16 +273,6 @@
 					Return(fmt.Sprintf("Pods in namespace %q:\n- pod1\n- pod2", defaultNamespace), nil)
 			},
 			expectedOutput: fmt.Sprintf("Pods in namespace %q:", defaultNamespace),
-=======
-				Namespace: "default",
-			},
-			mockSetup: func(mockCM *testmocks.MockClusterManager, mockFactory *testmocks.MockPodFactory, mockPod *testmocks.MockPod) {
-				mockCM.On("GetCurrentNamespace").Return("default")
-				mockPod.On("List", mock.Anything, mockCM, int64(0), "", "").
-					Return("Pods in namespace 'default':\n- pod1\n- pod2", nil)
-			},
-			expectedOutput: "Pods in namespace 'default':",
->>>>>>> d401f9d9
 		},
 		{
 			name: "AllNamespaces",
@@ -397,7 +289,6 @@
 		{
 			name: "WithLabelSelector",
 			args: map[string]interface{}{
-<<<<<<< HEAD
 				"label_selector": labelSelector,
 			},
 			expectedParams: kai.PodParams{
@@ -409,19 +300,6 @@
 					Return(fmt.Sprintf("Pods in namespace %q with label %q:\n- nginx-pod-1\n- nginx-pod-2", defaultNamespace, labelSelector), nil)
 			},
 			expectedOutput: fmt.Sprintf("Pods in namespace %q with label %q:", defaultNamespace, labelSelector),
-=======
-				"label_selector": "app=nginx",
-			},
-			expectedParams: kai.PodParams{
-				Namespace: "default",
-			},
-			mockSetup: func(mockCM *testmocks.MockClusterManager, mockFactory *testmocks.MockPodFactory, mockPod *testmocks.MockPod) {
-				mockCM.On("GetCurrentNamespace").Return("default")
-				mockPod.On("List", mock.Anything, mockCM, int64(0), "app=nginx", "").
-					Return("Pods in namespace 'default' with label 'app=nginx':\n- nginx-pod-1\n- nginx-pod-2", nil)
-			},
-			expectedOutput: "Pods in namespace 'default' with label 'app=nginx':",
->>>>>>> d401f9d9
 		},
 		{
 			name: "WithLimit",
@@ -429,7 +307,6 @@
 				"limit": float64(5),
 			},
 			expectedParams: kai.PodParams{
-<<<<<<< HEAD
 				Namespace: defaultNamespace,
 			},
 			mockSetup: func(mockCM *testmocks.MockClusterManager, mockFactory *testmocks.MockPodFactory, mockPod *testmocks.MockPod) {
@@ -438,32 +315,15 @@
 					Return(fmt.Sprintf("Pods in namespace %q (limited to 5):\n- pod1\n- pod2\n- pod3\n- pod4\n- pod5", defaultNamespace), nil)
 			},
 			expectedOutput: fmt.Sprintf("Pods in namespace %q (limited to 5):", defaultNamespace),
-=======
-				Namespace: "default",
-			},
-			mockSetup: func(mockCM *testmocks.MockClusterManager, mockFactory *testmocks.MockPodFactory, mockPod *testmocks.MockPod) {
-				mockCM.On("GetCurrentNamespace").Return("default")
-				mockPod.On("List", mock.Anything, mockCM, int64(5), "", "").
-					Return("Pods in namespace 'default' (limited to 5):\n- pod1\n- pod2\n- pod3\n- pod4\n- pod5", nil)
-			},
-			expectedOutput: "Pods in namespace 'default' (limited to 5):",
->>>>>>> d401f9d9
 		},
 		{
 			name: "Error",
 			args: map[string]interface{}{},
 			expectedParams: kai.PodParams{
-<<<<<<< HEAD
-				Namespace: defaultNamespace,
-			},
-			mockSetup: func(mockCM *testmocks.MockClusterManager, mockFactory *testmocks.MockPodFactory, mockPod *testmocks.MockPod) {
-				mockCM.On("GetCurrentNamespace").Return(defaultNamespace)
-=======
-				Namespace: "default",
-			},
-			mockSetup: func(mockCM *testmocks.MockClusterManager, mockFactory *testmocks.MockPodFactory, mockPod *testmocks.MockPod) {
-				mockCM.On("GetCurrentNamespace").Return("default")
->>>>>>> d401f9d9
+				Namespace: defaultNamespace,
+			},
+			mockSetup: func(mockCM *testmocks.MockClusterManager, mockFactory *testmocks.MockPodFactory, mockPod *testmocks.MockPod) {
+				mockCM.On("GetCurrentNamespace").Return(defaultNamespace)
 				mockPod.On("List", mock.Anything, mockCM, int64(0), "", "").
 					Return("", errors.New("failed to list pods: connection error"))
 			},
@@ -476,21 +336,12 @@
 			mockCM := testmocks.NewMockClusterManager()
 			mockFactory := new(testmocks.MockPodFactory)
 			mockPod := testmocks.NewMockPod(tc.expectedParams)
-<<<<<<< HEAD
 
 			mockFactory.On("NewPod", tc.expectedParams).Return(mockPod)
 			tc.mockSetup(mockCM, mockFactory, mockPod)
 
 			handler := listPodsHandler(mockCM, mockFactory)
 
-=======
-
-			mockFactory.On("NewPod", tc.expectedParams).Return(mockPod)
-			tc.mockSetup(mockCM, mockFactory, mockPod)
-
-			handler := listPodsHandler(mockCM, mockFactory)
-
->>>>>>> d401f9d9
 			request := mcp.CallToolRequest{
 				Params: struct {
 					Name      string                 `json:"name"`
@@ -520,7 +371,6 @@
 		{
 			name: "Success",
 			args: map[string]interface{}{
-<<<<<<< HEAD
 				"name": nginxPodName,
 			},
 			expectedParams: kai.PodParams{
@@ -533,20 +383,6 @@
 					Return(fmt.Sprintf("Pod %q in namespace %q:\nStatus: Running\nNode: worker-1\nIP: 192.168.1.10", nginxPodName, defaultNamespace), nil)
 			},
 			expectedOutput:    fmt.Sprintf("Pod %q in namespace %q:", nginxPodName, defaultNamespace),
-=======
-				"name": "nginx-pod",
-			},
-			expectedParams: kai.PodParams{
-				Name:      "nginx-pod",
-				Namespace: "default",
-			},
-			mockSetup: func(mockCM *testmocks.MockClusterManager, mockFactory *testmocks.MockPodFactory, mockPod *testmocks.MockPod) {
-				mockCM.On("GetCurrentNamespace").Return("default")
-				mockPod.On("Get", mock.Anything, mockCM).
-					Return("Pod 'nginx-pod' in namespace 'default':\nStatus: Running\nNode: worker-1\nIP: 192.168.1.10", nil)
-			},
-			expectedOutput:    "Pod 'nginx-pod' in namespace 'default':",
->>>>>>> d401f9d9
 			expectPodCreation: true,
 		},
 		{
@@ -574,7 +410,6 @@
 		{
 			name: "Error",
 			args: map[string]interface{}{
-<<<<<<< HEAD
 				"name": nonexistentPodName,
 			},
 			expectedParams: kai.PodParams{
@@ -587,20 +422,6 @@
 					Return("", fmt.Errorf("pod %q not found in namespace %q", nonexistentPodName, defaultNamespace))
 			},
 			expectedOutput:    fmt.Sprintf("pod %q not found in namespace %q", nonexistentPodName, defaultNamespace),
-=======
-				"name": "non-existent-pod",
-			},
-			expectedParams: kai.PodParams{
-				Name:      "non-existent-pod",
-				Namespace: "default",
-			},
-			mockSetup: func(mockCM *testmocks.MockClusterManager, mockFactory *testmocks.MockPodFactory, mockPod *testmocks.MockPod) {
-				mockCM.On("GetCurrentNamespace").Return("default")
-				mockPod.On("Get", mock.Anything, mockCM).
-					Return("", errors.New("pod 'non-existent-pod' not found in namespace 'default'"))
-			},
-			expectedOutput:    "pod 'non-existent-pod' not found in namespace 'default'",
->>>>>>> d401f9d9
 			expectPodCreation: true,
 		},
 	}
@@ -651,7 +472,6 @@
 		{
 			name: "Success",
 			args: map[string]interface{}{
-<<<<<<< HEAD
 				"name": nginxPodName,
 			},
 			expectedParams: kai.PodParams{
@@ -661,29 +481,14 @@
 			mockSetup: func(mockCM *testmocks.MockClusterManager, mockFactory *testmocks.MockPodFactory, mockPod *testmocks.MockPod) {
 				mockCM.On("GetCurrentNamespace").Return(defaultNamespace)
 				mockPod.On("Delete", mock.Anything, mockCM, false).
-					Return(fmt.Sprintf("Successfully delete pod %q in namespace %q", nginxPodName, defaultNamespace), nil)
-			},
-			expectedOutput:    fmt.Sprintf("Successfully delete pod %q in namespace %q", nginxPodName, defaultNamespace),
-=======
-				"name": "nginx-pod",
-			},
-			expectedParams: kai.PodParams{
-				Name:      "nginx-pod",
-				Namespace: "default",
-			},
-			mockSetup: func(mockCM *testmocks.MockClusterManager, mockFactory *testmocks.MockPodFactory, mockPod *testmocks.MockPod) {
-				mockCM.On("GetCurrentNamespace").Return("default")
-				mockPod.On("Delete", mock.Anything, mockCM, false).
-					Return("Successfully delete pod \"nginx-pod\" in namespace \"default\"", nil)
-			},
-			expectedOutput:    "Successfully delete pod \"nginx-pod\" in namespace \"default\"",
->>>>>>> d401f9d9
+					Return(fmt.Sprintf(deleteSuccessMsgFmt, nginxPodName, defaultNamespace), nil)
+			},
+			expectedOutput:    fmt.Sprintf(deleteSuccessMsgFmt, nginxPodName, defaultNamespace),
 			expectPodCreation: true,
 		},
 		{
 			name: "WithForce",
 			args: map[string]interface{}{
-<<<<<<< HEAD
 				"name":  nginxPodName,
 				"force": true,
 			},
@@ -694,24 +499,9 @@
 			mockSetup: func(mockCM *testmocks.MockClusterManager, mockFactory *testmocks.MockPodFactory, mockPod *testmocks.MockPod) {
 				mockCM.On("GetCurrentNamespace").Return(defaultNamespace)
 				mockPod.On("Delete", mock.Anything, mockCM, true).
-					Return(fmt.Sprintf("Successfully delete pod %q in namespace %q", nginxPodName, defaultNamespace), nil)
-			},
-			expectedOutput:    fmt.Sprintf("Successfully delete pod %q in namespace %q", nginxPodName, defaultNamespace),
-=======
-				"name":  "nginx-pod",
-				"force": true,
-			},
-			expectedParams: kai.PodParams{
-				Name:      "nginx-pod",
-				Namespace: "default",
-			},
-			mockSetup: func(mockCM *testmocks.MockClusterManager, mockFactory *testmocks.MockPodFactory, mockPod *testmocks.MockPod) {
-				mockCM.On("GetCurrentNamespace").Return("default")
-				mockPod.On("Delete", mock.Anything, mockCM, true).
-					Return("Successfully delete pod \"nginx-pod\" in namespace \"default\"", nil)
-			},
-			expectedOutput:    "Successfully delete pod \"nginx-pod\" in namespace \"default\"",
->>>>>>> d401f9d9
+					Return(fmt.Sprintf(deleteSuccessMsgFmt, nginxPodName, defaultNamespace), nil)
+			},
+			expectedOutput:    fmt.Sprintf(deleteSuccessMsgFmt, nginxPodName, defaultNamespace),
 			expectPodCreation: true,
 		},
 		{
@@ -727,7 +517,6 @@
 		{
 			name: "Error",
 			args: map[string]interface{}{
-<<<<<<< HEAD
 				"name": nonexistentPodName,
 			},
 			expectedParams: kai.PodParams{
@@ -739,19 +528,6 @@
 				mockPod.On("Delete", mock.Anything, mockCM, false).
 					Return("", errors.New("failed to delete pod: not found"))
 			},
-=======
-				"name": "non-existent-pod",
-			},
-			expectedParams: kai.PodParams{
-				Name:      "non-existent-pod",
-				Namespace: "default",
-			},
-			mockSetup: func(mockCM *testmocks.MockClusterManager, mockFactory *testmocks.MockPodFactory, mockPod *testmocks.MockPod) {
-				mockCM.On("GetCurrentNamespace").Return("default")
-				mockPod.On("Delete", mock.Anything, mockCM, false).
-					Return("", errors.New("failed to delete pod: not found"))
-			},
->>>>>>> d401f9d9
 			expectedOutput:    "failed to delete pod: not found",
 			expectPodCreation: true,
 		},
@@ -803,7 +579,6 @@
 		{
 			name: "BasicLogs",
 			args: map[string]interface{}{
-<<<<<<< HEAD
 				"pod": nginxPodName,
 			},
 			expectedParams: kai.PodParams{
@@ -816,26 +591,11 @@
 					Return(fmt.Sprintf("Logs from container 'nginx' in pod '%s/%s':\n2023-05-01T12:00:00Z INFO starting nginx\n2023-05-01T12:00:01Z INFO nginx started", defaultNamespace, nginxPodName), nil)
 			},
 			expectedOutput:    fmt.Sprintf("Logs from container 'nginx' in pod '%s/%s':", defaultNamespace, nginxPodName),
-=======
-				"pod": "nginx-pod",
-			},
-			expectedParams: kai.PodParams{
-				Name:      "nginx-pod",
-				Namespace: "default",
-			},
-			mockSetup: func(mockCM *testmocks.MockClusterManager, mockFactory *testmocks.MockPodFactory, mockPod *testmocks.MockPod) {
-				mockCM.On("GetCurrentNamespace").Return("default")
-				mockPod.On("StreamLogs", mock.Anything, mockCM, int64(0), false, (*time.Duration)(nil)).
-					Return("Logs from container 'nginx' in pod 'default/nginx-pod':\n2023-05-01T12:00:00Z INFO starting nginx\n2023-05-01T12:00:01Z INFO nginx started", nil)
-			},
-			expectedOutput:    "Logs from container 'nginx' in pod 'default/nginx-pod':",
->>>>>>> d401f9d9
 			expectPodCreation: true,
 		},
 		{
 			name: "WithContainer",
 			args: map[string]interface{}{
-<<<<<<< HEAD
 				"pod":       nginxPodName,
 				"container": "sidecar",
 			},
@@ -850,41 +610,17 @@
 					Return(fmt.Sprintf("Logs from container 'sidecar' in pod '%s/%s':\n2023-05-01T12:00:00Z INFO starting sidecar\n2023-05-01T12:00:01Z INFO sidecar started", defaultNamespace, nginxPodName), nil)
 			},
 			expectedOutput:    fmt.Sprintf("Logs from container 'sidecar' in pod '%s/%s':", defaultNamespace, nginxPodName),
-=======
-				"pod":       "nginx-pod",
-				"container": "sidecar",
-			},
-			expectedParams: kai.PodParams{
-				Name:          "nginx-pod",
-				Namespace:     "default",
-				ContainerName: "sidecar",
-			},
-			mockSetup: func(mockCM *testmocks.MockClusterManager, mockFactory *testmocks.MockPodFactory, mockPod *testmocks.MockPod) {
-				mockCM.On("GetCurrentNamespace").Return("default")
-				mockPod.On("StreamLogs", mock.Anything, mockCM, int64(0), false, (*time.Duration)(nil)).
-					Return("Logs from container 'sidecar' in pod 'default/nginx-pod':\n2023-05-01T12:00:00Z INFO starting sidecar\n2023-05-01T12:00:01Z INFO sidecar started", nil)
-			},
-			expectedOutput:    "Logs from container 'sidecar' in pod 'default/nginx-pod':",
->>>>>>> d401f9d9
 			expectPodCreation: true,
 		},
 		{
 			name: "InvalidSince",
 			args: map[string]interface{}{
-<<<<<<< HEAD
 				"pod":   nginxPodName,
-=======
-				"pod":   "nginx-pod",
->>>>>>> d401f9d9
 				"since": "invalid",
 			},
 			expectedParams: kai.PodParams{},
 			mockSetup: func(mockCM *testmocks.MockClusterManager, mockFactory *testmocks.MockPodFactory, mockPod *testmocks.MockPod) {
-<<<<<<< HEAD
-				mockCM.On("GetCurrentNamespace").Return(defaultNamespace)
-=======
-				mockCM.On("GetCurrentNamespace").Return("default")
->>>>>>> d401f9d9
+				mockCM.On("GetCurrentNamespace").Return(defaultNamespace)
 			},
 			expectedOutput:    "Failed to parse 'since' parameter",
 			expectPodCreation: false,
